//! The Rethnet EVM
//!
//! The Rethnet EVM exposes APIs for running and interacting with a multi-threaded Ethereum
//! Virtual Machine (or EVM).
#![warn(missing_docs)]

pub use hashbrown::HashMap;
pub use revm::{
<<<<<<< HEAD
    db::EmptyDB,
    db::{BlockHash, BlockHashRef},
    primitives::{
        Account, AccountInfo, BlockEnv, Bytecode, CfgEnv, CreateScheme, Eval, ExecutionResult,
        Halt, Log, Output, ResultAndState, SpecId, State, TransactTo, TxEnv,
    },
=======
    db::DatabaseComponents, Account, AccountInfo, BlockEnv, BlockHash, BlockHashRef, Bytecode,
    CallInputs, CfgEnv, CreateInputs, CreateScheme, Database, EVMData, ExecutionResult, Gas,
    Inspector, Interpreter, Log, Return, SpecId, State as StateMut, StateCommit, StateRef,
    TransactOut, TransactTo, TxEnv, EVM, OPCODE_JUMPMAP,
>>>>>>> 6b8bf9df
};

pub use crate::{
    block::{BlockBuilder, HeaderData},
<<<<<<< HEAD
    debug::StateDebug,
    runtime::Rethnet,
=======
    debug::DatabaseDebug,
    runtime::{AsyncDatabase, Rethnet},
>>>>>>> 6b8bf9df
    transaction::PendingTransaction,
};

/// Types for managing Ethereum blockchain
pub mod blockchain;

/// Database types for managing Ethereum state
pub mod state;

/// Types used for tracing EVM calls
pub mod trace;

mod block;
mod debug;
pub(crate) mod evm;
mod inspector;
pub(crate) mod random;
mod runtime;
mod transaction;<|MERGE_RESOLUTION|>--- conflicted
+++ resolved
@@ -5,31 +5,24 @@
 #![warn(missing_docs)]
 
 pub use hashbrown::HashMap;
+
 pub use revm::{
-<<<<<<< HEAD
-    db::EmptyDB,
-    db::{BlockHash, BlockHashRef},
-    primitives::{
-        Account, AccountInfo, BlockEnv, Bytecode, CfgEnv, CreateScheme, Eval, ExecutionResult,
-        Halt, Log, Output, ResultAndState, SpecId, State, TransactTo, TxEnv,
+    db::{
+        BlockHash, BlockHashRef, Database, DatabaseCommit, DatabaseComponentError,
+        DatabaseComponents, State as StateMut, StateRef,
     },
-=======
-    db::DatabaseComponents, Account, AccountInfo, BlockEnv, BlockHash, BlockHashRef, Bytecode,
-    CallInputs, CfgEnv, CreateInputs, CreateScheme, Database, EVMData, ExecutionResult, Gas,
-    Inspector, Interpreter, Log, Return, SpecId, State as StateMut, StateCommit, StateRef,
-    TransactOut, TransactTo, TxEnv, EVM, OPCODE_JUMPMAP,
->>>>>>> 6b8bf9df
+    interpreter::{
+        instruction_result::SuccessOrHalt, CallInputs, CreateInputs, Gas, InstructionResult,
+        Interpreter, OPCODE_JUMPMAP,
+    },
+    primitives::*,
+    EVMData, Inspector,
 };
 
 pub use crate::{
     block::{BlockBuilder, HeaderData},
-<<<<<<< HEAD
     debug::StateDebug,
-    runtime::Rethnet,
-=======
-    debug::DatabaseDebug,
     runtime::{AsyncDatabase, Rethnet},
->>>>>>> 6b8bf9df
     transaction::PendingTransaction,
 };
 
