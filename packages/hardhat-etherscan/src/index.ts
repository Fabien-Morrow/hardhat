--- conflicted
+++ resolved
@@ -64,11 +64,8 @@
 } from "./solc/metadata";
 import { getLongVersion } from "./solc/version";
 import "./type-extensions";
-<<<<<<< HEAD
+import { EtherscanNetworkEntry, EtherscanURLs } from "./types";
 import { buildContractUrl } from "./util";
-=======
-import { EtherscanNetworkEntry, EtherscanURLs } from "./types";
->>>>>>> 97816bf0
 
 interface VerificationArgs {
   address: string;
