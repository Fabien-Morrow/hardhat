--- conflicted
+++ resolved
@@ -85,11 +85,8 @@
     private readonly _throwOnCallFailures: boolean,
     private readonly _automine: boolean,
     private readonly _intervalMining: IntervalMiningConfig,
-<<<<<<< HEAD
     private readonly _mempoolOrder: MempoolOrder,
-=======
     private readonly _chains: HardhatNetworkChainsConfig,
->>>>>>> 87df59fc
     private readonly _logger: ModulesLogger,
     private readonly _genesisAccounts: GenesisAccount[] = [],
     private readonly _artifacts?: Artifacts,
@@ -246,11 +243,8 @@
       forkConfig: this._forkConfig,
       forkCachePath:
         this._forkConfig !== undefined ? this._forkCachePath : undefined,
-<<<<<<< HEAD
       coinbase: this._coinbase,
-=======
       chains: this._chains,
->>>>>>> 87df59fc
     };
 
     const [common, node] = await HardhatNode.create(config);
