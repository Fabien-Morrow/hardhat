export const ERROR_PREFIX = "BDLR";

export interface ErrorDescriptor {
  number: number;
  // Message can use templates. See applyErrorMessageTemplate
  message: string;
  // Title and description can be Markdown
  title: string;
  description: string;
  shouldBeReported: boolean;
}

export function getErrorCode(error: ErrorDescriptor): string {
  return `${ERROR_PREFIX}${error.number}`;
}

export const ERROR_RANGES: {
  [category in keyof typeof ERRORS]: {
    min: number;
    max: number;
    title: string;
  };
} = {
  GENERAL: { min: 0, max: 99, title: "General errors" },
  NETWORK: { min: 100, max: 199, title: "Network related errors" },
  TASK_DEFINITIONS: {
    min: 200,
    max: 299,
    title: "Task definition errors",
  },
  ARGUMENTS: { min: 300, max: 399, title: "Arguments related errors" },
  RESOLVER: {
    min: 400,
    max: 499,
    title: "Dependencies resolution errors",
  },
  SOLC: { min: 500, max: 599, title: "Solidity related errors" },
  BUILTIN_TASKS: { min: 600, max: 699, title: "Built-in tasks errors" },
  ARTIFACTS: { min: 700, max: 799, title: "Artifacts related errors" },
  PLUGINS: { min: 800, max: 899, title: "Plugin system errors" },
  INTERNAL: { min: 900, max: 999, title: "Internal Buidler errors" },
  SOURCE_NAMES: { min: 1000, max: 1100, title: "Source name errors" },
};

export const ERRORS = {
  GENERAL: {
    NOT_INSIDE_PROJECT: {
      number: 1,
      message: "You are not inside a Buidler project.",
      title: "You are not inside a Buidler project",
      description: `You are trying to run Buidler outside of a Buidler project.

You can learn hoy to use Buidler by reading the [Getting Started guide](./README.md).`,
      shouldBeReported: false,
    },
    INVALID_NODE_VERSION: {
      number: 2,
      message:
        "Buidler doesn't support your Node.js version. It should be %requirement%.",
      title: "Unsupported Node.js",
      description: `Buidler doesn't support your Node.js version. 

Please upgrade your version of Node.js and try again.`,
      shouldBeReported: false,
    },
    UNSUPPORTED_OPERATION: {
      number: 3,
      message: "%operation% is not supported in Buidler.",
      title: "Unsupported operation",
      description: `You are tying to perform an unsupported operation. 

Unless you are creating a task or plugin, this is probably a bug. 

Please [report it](https://github.com/nomiclabs/buidler/issues/new) to help us improve Buidler.`,
      shouldBeReported: true,
    },
    CONTEXT_ALREADY_CREATED: {
      number: 4,
      message: "BuidlerContext is already created.",
      title: "Buidler was already initialized",
      description: `Buidler initialization was executed twice. This is a bug.

Please [report it](https://github.com/nomiclabs/buidler/issues/new) to help us improve Buidler.`,
      shouldBeReported: true,
    },
    CONTEXT_NOT_CREATED: {
      number: 5,
      message: "BuidlerContext is not created.",
      title: "Buidler wasn't initialized",
      description: `Buidler initialization failed. This is a bug.

Please [report it](https://github.com/nomiclabs/buidler/issues/new) to help us improve Buidler.`,
      shouldBeReported: true,
    },
    CONTEXT_BRE_NOT_DEFINED: {
      number: 6,
      message:
        "Buidler Runtime Environment is not defined in the BuidlerContext.",
      title: "Buidler Runtime Environment not created",
      description: `Buidler initialization failed. This is a bug.

Please [report it](https://github.com/nomiclabs/buidler/issues/new) to help us improve Buidler.`,
      shouldBeReported: true,
    },
    CONTEXT_BRE_ALREADY_DEFINED: {
      number: 7,
      message:
        "Buidler Runtime Environment is already defined in the BuidlerContext",
      title: "Tried to create the Buidler Runtime Environment twice",
      description: `The Buidler initialization process was executed twice. This is a bug.

Please [report it](https://github.com/nomiclabs/buidler/issues/new) to help us improve Buidler.`,
      shouldBeReported: true,
    },
    INVALID_CONFIG: {
      number: 8,
      message: `There's one or more errors in your config file:

%errors%
  
To learn more about Buidler's configuration, please go to https://buidler.dev/config/`,
      title: "Invalid Buidler config",
      description: `You have one or more errors in your config file. 
      
Check the error message for details, or go to [documentation](https://buidler.dev/config/) to learn more.`,
      shouldBeReported: false,
    },
    LIB_IMPORTED_FROM_THE_CONFIG: {
      number: 9,
      message: `Error while loading Buidler's configuration.
You probably imported @nomiclabs/buidler instead of @nomiclabs/buidler/config`,
      title: "Failed to load config file",
      description: `There was an error while loading your config file. 

The most common source of errors is trying to import \`@nomiclabs/buidler\` instead of \`@nomiclabs/buidler/config\`.

Please make sure your config file is correct.`,
      shouldBeReported: false,
    },
    USER_CONFIG_MODIFIED: {
      number: 10,
      message: `Error while loading Buidler's configuration.
You or one of your plugins is trying to modify the userConfig.%path% value from a config extender`,
      title: "Attempted to modify the user's config",
      description: `An attempt to modify the user's config was made.

This is probably a bug in one of your plugins.

Please [report it](https://github.com/nomiclabs/buidler/issues/new) to help us improve Buidler.`,
      shouldBeReported: true,
    },
<<<<<<< HEAD
    ASSERTION_ERROR: {
      number: 99,
      message:
        "An internal invariant was violated: %message%",
      title: "Invariant violation",
      description: `An internal invariant was violated.
This is probably caused by a programming error in buidler or in one of the used plugins.

Please [report it](https://github.com/nomiclabs/buidler/issues/new) to help us improve Buidler.`,
      shouldBeReported: true,
    }
=======
    CONTEXT_CONFIG_PATH_NOT_SET: {
      number: 11,
      message:
        "Trying to access the BuidlerContext's config path field but it wasn't set",
      title: "BuidlerContext's config path not defined",
      description: `The Buidler initialization process was incomplete. This is a bug.

Please [report it](https://github.com/nomiclabs/buidler/issues/new) to help us improve Buidler.`,
      shouldBeReported: true,
    },
>>>>>>> 76f7e53b
  },
  NETWORK: {
    CONFIG_NOT_FOUND: {
      number: 100,
      message: "Network %network% doesn't exist",
      title: "Selected network doesn't exist",
      description: `You are trying to run Buidler with a non-existent network. 

Read the [documentation](https://buidler.dev/config/#networks-configuration) to learn how to define custom networks.`,
      shouldBeReported: false,
    },
    INVALID_GLOBAL_CHAIN_ID: {
      number: 101,
      message:
        "Buidler was set to use chain id %configChainId%, but connected to a chain with id %connectionChainId%.",
      title: "Connected to the wrong network",
      description: `Your config specifies a chain id for the network you are trying to used, but Buidler detected anotherone. 

Please make sure you are setting your config correctly.`,
      shouldBeReported: false,
    },
    /* DEPRECATED: This error only happened because of a misconception in Buidler */
    DEPRECATED_INVALID_TX_CHAIN_ID: {
      number: 102,
      message:
        "Trying to send a tx with chain id %txChainId%, but Buidler is connected to a chain with id %chainId%.",
      title: "Incorrectly send chainId in a transaction",
      description: `Buidler sent the \`chainId\` field in a transaction. 

Please [report it](https://github.com/nomiclabs/buidler/issues/new) to help us improve Buidler.`,
      shouldBeReported: false,
    },
    ETHSIGN_MISSING_DATA_PARAM: {
      number: 103,
      message: 'Missing "data" param when calling eth_sign.',
      title: "Missing `data` param when calling eth_sign.",
      description: `You called \`eth_sign\` with incorrect parameters.

Please check that you are sending a \`data\` parameter.`,
      shouldBeReported: false,
    },
    NOT_LOCAL_ACCOUNT: {
      number: 104,
      message:
        "Account %account% is not managed by the node you are connected to.",
      title: "Unrecognized account",
      description: `You are trying to send a transaction or sign some data with an 
account not managed by your Ethereum node nor Buidler.  

Please double check your accounts and the \`from\` parameter in your RPC calls.`,
      shouldBeReported: false,
    },
    MISSING_TX_PARAM_TO_SIGN_LOCALLY: {
      number: 105,
      message: "Missing param %param% from a tx being signed locally.",
      title: "Missing transaction parameter",
      description: `You are trying to send a transaction with a locally managed 
account, and some parameters are missing. 

Please double check your transactions' parameters.`,
      shouldBeReported: false,
    },
    NO_REMOTE_ACCOUNT_AVAILABLE: {
      number: 106,
      message:
        "No local account was set and there are accounts in the remote node.",
      title: "No remote accounts available",
      description: `No local account was set and there are accounts in the remote node. 

Please make sure that your Ethereum node has unlocked accounts.`,
      shouldBeReported: false,
    },
    INVALID_HD_PATH: {
      number: 107,
      message:
        "HD path %path% is invalid. Read about BIP32 to know about the valid forms.",
      title: "Invalid HD path",
      description: `An invalid HD/BIP32 derivation path was provided in your config.  
      
Read the [documentation](https://buidler.dev/config/#hd-wallet-config) to learn how to define HD accounts correctly.`,
      shouldBeReported: false,
    },
    INVALID_RPC_QUANTITY_VALUE: {
      number: 108,
      message:
        "Received invalid value `%value%` from/to the node's JSON-RPC, but a Quantity was expected.",
      title: "Invalid JSON-RPC value",
      description: `One of your transactions sent or received an invalid JSON-RPC QUANTITY value. 

Please double check your calls' parameters and keep your Ethereum node up to date.`,
      shouldBeReported: false,
    },
    NODE_IS_NOT_RUNNING: {
      number: 109,
      message: `Cannot connect to the network %network%.
Please make sure your node is running, and check your internet connection and networks config`,
      title: "Cannot connect to the network",
      description: `Cannot connect to the network.

Please make sure your node is running, and check your internet connection and networks config.`,
      shouldBeReported: false,
    },
    NETWORK_TIMEOUT: {
      number: 110,
      message: `Network connection timed-out.
Please check your internet connection and networks config`,
      title: "Network timeout",
      description: `One of your JSON-RPC requests timed-out.

Please make sure your node is running, and check your internet connection and networks config.`,
      shouldBeReported: false,
    },
    INVALID_JSON_RESPONSE: {
      number: 111,
      message: "Invalid JSON-RPC response received: %response%",
      title: "Invalid JSON-RPC response",
      description: `One of your JSON-RPC requests received an invalid response. 

Please make sure your node is running, and check your internet connection and networks config.`,
      shouldBeReported: false,
    },
    CANT_DERIVE_KEY: {
      number: 112,
      message:
        "Cannot derive key %path% from mnemonic '%mnemonic%.\nTry using another mnemonic or deriving less keys.",
      title: "Could not derive an HD key",
      description: `One of your HD keys could not be derived. 

Try using another mnemonic or deriving less keys.`,
      shouldBeReported: false,
    },
  },
  TASK_DEFINITIONS: {
    PARAM_AFTER_VARIADIC: {
      number: 200,
      message:
        "Could not set positional param %paramName% for task %taskName% because there is already a variadic positional param and it has to be the last positional one.",
      title: "Could not add positional param",
      description: `Could add a positional param to your task because 
there is already a variadic positional param and it has to be the last 
positional one.

Please double check your task definitions.`,
      shouldBeReported: false,
    },
    PARAM_ALREADY_DEFINED: {
      number: 201,
      message:
        "Could not set param %paramName% for task %taskName% because its name is already used.",
      title: "Repeated param name",
      description: `Could not add a param to your task because its name is already used.
      
Please double check your task definitions.`,
      shouldBeReported: false,
    },
    PARAM_CLASHES_WITH_BUIDLER_PARAM: {
      number: 202,
      message:
        "Could not set param %paramName% for task %taskName% because its name is used as a param for Buidler.",
      title: "Buidler and task param names clash",
      description: `Could not add a param to your task because its name is used as a param for Buidler.
      
Please double check your task definitions.`,
      shouldBeReported: false,
    },
    MANDATORY_PARAM_AFTER_OPTIONAL: {
      number: 203,
      message:
        "Could not set param %paramName% for task %taskName% because it is mandatory and it was added after an optional positional param.",
      title: "Optional param followed by a required one",
      description: `Could not add param to your task because it is required and it was added after an optional positional param.
      
Please double check your task definitions.`,
      shouldBeReported: false,
    },
    OVERRIDE_NO_PARAMS: {
      number: 204,
      message:
        "Redefinition of task %taskName% failed. You can't change param definitions in an overridden task.",
      title: "Attempted to add params to an overridden task",
      description: `You can't change param definitions in an overridden task.

Please, double check your task definitions.`,
      shouldBeReported: false,
    },
    ACTION_NOT_SET: {
      number: 205,
      message: "No action set for task %taskName%.",
      title: "Tried to run task without an action",
      description: `A task was run, but it has no action set.  

Please double check your task definitions.`,
      shouldBeReported: false,
    },
    RUNSUPER_NOT_AVAILABLE: {
      number: 206,
      message:
        "Tried to call runSuper from a non-overridden definition of task %taskName%",
      title: "`runSuper` not available",
      description: `You tried to call \`runSuper\` from a non-overridden task. 

Please use \`runSuper.isDefined\` to make sure that you can call it.`,
      shouldBeReported: false,
    },
    DEFAULT_VALUE_WRONG_TYPE: {
      number: 207,
      message:
        "Default value for param %paramName% of task %taskName% doesn't match the default one, try specifying it.",
      title: "Default value has incorrect type",
      description: `One of your tasks has a parameter whose default value doesn't match the expected type. 

Please double check your task definitions.`,
      shouldBeReported: false,
    },
    DEFAULT_IN_MANDATORY_PARAM: {
      number: 208,
      message:
        "Default value for param %paramName% of task %taskName% shouldn't be set.",
      title: "Required parameter has a default value",
      description: `One of your tasks has a required parameter with a default value. 

Please double check your task definitions.`,
      shouldBeReported: false,
    },
    INVALID_PARAM_NAME_CASING: {
      number: 209,
      message:
        "Invalid param name %paramName% in task %taskName%. Param names must be camelCase.",
      title: "Invalid casing in parameter name",
      description: `Your parameter names must use camelCase.  

Please double check your task definitions.`,
      shouldBeReported: false,
    },
    OVERRIDE_NO_MANDATORY_PARAMS: {
      number: 210,
      message:
        "Redefinition of task %taskName% failed. Unsupported operation adding mandatory (non optional) param definitions in an overridden task.",
      title: "Attempted to add mandatory params to an overridden task",
      description: `You can't add mandatory (non optional) param definitions in an overridden task.
The only supported param additions for overridden tasks are flags,
and optional params.

Please, double check your task definitions.`,
      shouldBeReported: false,
    },
    OVERRIDE_NO_POSITIONAL_PARAMS: {
      number: 211,
      message:
        "Redefinition of task %taskName% failed. Unsupported operation adding positional param definitions in an overridden task.",
      title: "Attempted to add positional params to an overridden task",
      description: `You can't add positional param definitions in an overridden task.
The only supported param additions for overridden tasks are flags,
and optional params.

Please, double check your task definitions.`,
      shouldBeReported: false,
    },
    OVERRIDE_NO_VARIADIC_PARAMS: {
      number: 212,
      message:
        "Redefinition of task %taskName% failed. Unsupported operation adding variadic param definitions in an overridden task.",
      title: "Attempted to add variadic params to an overridden task",
      description: `You can't add variadic param definitions in an overridden task.
The only supported param additions for overridden tasks are flags,
and optional params.

Please, double check your task definitions.`,
      shouldBeReported: false,
    },
    CLI_ARGUMENT_TYPE_REQUIRED: {
      number: 213,
      title: "Invalid argument type",
      message:
        "Task %task% is not internal but one of its arguments uses the type %type%, which is not parseable.",
      description: `Tasks that can be invoked from the command line require CLIArgumentType types for their arguments.
      
What makes these types special is that they can be represented as strings, so you can write them down in the terminal.`,
      shouldBeReported: false,
    },
  },
  ARGUMENTS: {
    INVALID_ENV_VAR_VALUE: {
      number: 300,
      message: "Invalid environment variable %varName%'s value: %value%",
      title: "Invalid environment variable value",
      description: `You are setting one of Buidler arguments using an environment variable, but it has an incorrect value. 

Please double check your environment variables.`,
      shouldBeReported: false,
    },
    INVALID_VALUE_FOR_TYPE: {
      number: 301,
      message: "Invalid value %value% for argument %name% of type %type%",
      title: "Invalid argument type",
      description: `One of your Buidler or task's arguments has an invalid type. 

Please double check your arguments.`,
      shouldBeReported: false,
    },
    INVALID_INPUT_FILE: {
      number: 302,
      message:
        "Invalid argument %name%: File %value% doesn't exist or is not a readable file.",
      title: "Invalid file argument",
      description: `One of your tasks expected a file as an argument, but you provided a 
non-existent or non-readable file. 

Please double check your arguments.`,
      shouldBeReported: false,
    },
    UNRECOGNIZED_TASK: {
      number: 303,
      message: "Unrecognized task %task%",
      title: "Unrecognized task",
      description: `Tried to run a non-existent task. 

Please double check the name of the task you are trying to run.`,
      shouldBeReported: false,
    },
    UNRECOGNIZED_COMMAND_LINE_ARG: {
      number: 304,
      message:
        "Unrecognised command line argument %argument%.\nNote that task arguments must come after the task name.",
      title: "Unrecognized command line argument",
      description: `Buidler couldn't recognize one of your command line arguments.
       
This may be because you are writing it before the task name. It should come after it.

Please double check how you invoked Buidler.`,
      shouldBeReported: false,
    },
    UNRECOGNIZED_PARAM_NAME: {
      number: 305,
      message: "Unrecognized param %param%",
      title: "Unrecognized param",
      description: `Buidler couldn't recognize one of your tasks' parameters.
       
Please double check how you invoked Buidler or run your task.`,
      shouldBeReported: false,
    },
    MISSING_TASK_ARGUMENT: {
      number: 306,
      message: "Missing task argument %param%",
      title: "Missing task argument",
      description: `You tried to run a task, but one of its required arguments was missing. 

Please double check how you invoked Buidler or run your task.`,
      shouldBeReported: false,
    },
    MISSING_POSITIONAL_ARG: {
      number: 307,
      message: "Missing positional argument %param%",
      title: "Missing task positional argument",
      description: `You tried to run a task, but one of its required arguments was missing. 

Please double check how you invoked Buidler or run your task.`,
      shouldBeReported: false,
    },
    UNRECOGNIZED_POSITIONAL_ARG: {
      number: 308,
      message: "Unrecognized positional argument %argument%",
      title: "Unrecognized task positional argument",
      description: `You tried to run a task with more positional arguments than needed. 

Please double check how you invoked Buidler or run your task.`,
      shouldBeReported: false,
    },
    REPEATED_PARAM: {
      number: 309,
      message: "Repeated parameter %param%",
      title: "Repeated task parameter",
      description: `You tried to run a task with a repeated parameter. 

Please double check how you invoked Buidler or run your task.`,
      shouldBeReported: false,
    },
    PARAM_NAME_INVALID_CASING: {
      number: 310,
      message: "Invalid param %param%. Command line params must be lowercase.",
      title: "Invalid casing in command line parameter",
      description: `You tried to run buidler with a parameter with invalid casing. They must be lowercase. 

Please double check how you invoked Buidler.`,
      shouldBeReported: false,
    },
    INVALID_JSON_ARGUMENT: {
      number: 311,
      message: "Error parsing JSON value for argument %param%: %error%",
      title: "Invalid JSON parameter",
      description: `You tried to run a task with an invalid JSON parameter. 

Please double check how you invoked Buidler or run your task.`,
      shouldBeReported: false,
    },
    RUNNING_INTERNAL_TASK_FROM_CLI: {
      number: 312,
      title: "Internal task run from the command line",
      message: "Trying to run the %name% internal task from the CLI",
      description: `You tried to run an internal task from the command line.
      
This is not supported. Please run the help task to see the available options.`,
      shouldBeReported: false,
    },
  },
  RESOLVER: {
    FILE_NOT_FOUND: {
      number: 400,
      message: "File %file% doesn't exist.",
      title: "Solidity file not found",
      description: `Tried to resolve a non-existing Solidity file as an entry-point.`,
      shouldBeReported: false,
    },
    // Deprecated: This error was replaced by one that includes more context
    FILE_OUTSIDE_PROJECT: {
      number: 401,
      message: "File %file% is outside the project.",
      title: "Tried to import file outside your project",
      description: `One of your projects tried to import a file that it's outside your Buidler project. 

This is disabled for security reasons.`,
      shouldBeReported: false,
    },
    // Deprecated: This error was replaced by one that includes more context
    LIBRARY_FILE_NOT_LOCAL: {
      number: 402,
      message:
        "File %file% belongs to a library but was treated as a local one.",
      title: "Resolved library file as a local one",
      description: `One of your libraries' files was treated as a local file. This is a bug. 

Please [report it](https://github.com/nomiclabs/buidler/issues/new) to help us improve Buidler.`,
      shouldBeReported: true,
    },
    LIBRARY_NOT_INSTALLED: {
      number: 403,
      message: "Library %library% is not installed.",
      title: "Solidity library not installed",
      description: `One of your Solidity sources imports a library that is not installed.

Please double check your imports or install the missing dependency.`,
      shouldBeReported: false,
    },
    LIBRARY_FILE_NOT_FOUND: {
      number: 404,
      message: "File %file% doesn't exist.",
      title: "Missing library file",
      description: `One of your libraries' files was imported but doesn't exist. 

Please double check your imports or update your libraries.`,
      shouldBeReported: false,
    },
    ILLEGAL_IMPORT: {
      number: 405,
      message: "Illegal import %imported% from %from%",
      title: "Illegal Solidity import",
      description: `One of your libraries tried to use a relative import to import a file outside of its scope. 

This is disabled for security reasons.`,
      shouldBeReported: false,
    },
    // Deprecated:  This error was replaced by one with more context
    FILE_OUTSIDE_LIB: {
      number: 406,
      message:
        "File %file% from %library% is resolved to a path outside of its library.",
      title: "Illegal Solidity import",
      description: `One of your libraries tried to use a relative import to import a file outside of its scope. 

This is disabled for security reasons.`,
      shouldBeReported: false,
    },
    IMPORTED_FILE_NOT_FOUND: {
      number: 407,
      message: "File %imported%, imported from %from%, not found.",
      title: "Imported file not found",
      description: `One of your source files imported a non-existing one. 

Please double check your imports.`,
      shouldBeReported: false,
    },
    INVALID_IMPORT_BACKSLASH: {
      number: 408,
      message:
        "Invalid import %imported% from %from%. Imports must use / instead of \\, even in Windows",
      title: "Invalid import: use / instead of \\",
      description: `A Solidity file is trying to import another one with its relative path and is using backslashes (\\) insteado of slashes (/).
      
You must always use slashes (/) in Solidity imports.`,
      shouldBeReported: false,
    },
    INVALID_IMPORT_PROTOCOL: {
      number: 409,
      message:
        "Invalid import %imported% from %from%. Buidler doesn't support imports via %protocol%.",
      title: "Invalid import: trying to use an unsupported protocol",
      description: `A Solidity file is trying to import another one using an unsupported protocol, like http.
      
You can only import files thar are available locally or installed through npm.`,
      shouldBeReported: false,
    },
    INVALID_IMPORT_ABSOLUTE_PATH: {
      number: 410,
      message:
        "Invalid import %imported% from %from%. Buidler doesn't support imports with absolute paths.",
      title: "Invalid import: absolute paths unsupported",
      description: `A Solidity file is trying to import another one using its absolute path.
      
This is not supported, as it would lead to hard to reproduce compilations.`,
      shouldBeReported: false,
    },
    INVALID_IMPORT_OUTSIDE_OF_PROJECT: {
      number: 411,
      message:
        "Invalid import %imported% from %from%. The file being imported is outside of the project",
      title: "Invalid import: file outside of the project",
      description: `A Solidity file is trying to import another one that is outside of the project.
      
This is not supported by Buidler.`,
      shouldBeReported: false,
    },
    INVALID_IMPORT_WRONG_CASING: {
      number: 412,
      message:
        "Trying to import %imported% from %from%, but it has an incorrect casing.",
      title: "Invalid import: wrong file casing",
      description: `A Solidity file is trying to import another one but its source name casing was wrong.
      
Buidler's compiler is case sensitive to ensure projects are portable across different operating systems.`,
      shouldBeReported: false,
    },
    WRONG_SOURCE_NAME_CASING: {
      number: 413,
      message:
        "Trying to resolve the file %incorrect% but its correct case-sensitive name is %correct%",
      title: "Incorrect source name casing",
      description: `You tried to resolve a Solidity file with an incorrect casing.
      
Buidler's compiler is case sensitive to ensure projects are portable across different operating systems.`,
      shouldBeReported: false,
    },
    IMPORTED_LIBRARY_NOT_INSTALLED: {
      number: 414,
      message:
        "The library %library%, imported from %from%, is not installed. Try installing it using npm.",
      title: "Invalid import: library not installed",
      description: `A Solidity file is trying to import another which belongs to a library that is not installed.
      
Try installing the library using npm.`,
      shouldBeReported: false,
    },
  },
  SOLC: {
    INVALID_VERSION: {
      number: 500,
      message:
        "Solidity version %version% is invalid or hasn't been released yet.",
      title: "Invalid `solc` version",
      description: `The Solidity version in your config is invalid or hasn't been released yet. 

Please double check your \`solc\` config.`,
      shouldBeReported: false,
    },
    DOWNLOAD_FAILED: {
      number: 501,
      message:
        "Couldn't download compiler version %remoteVersion%. Please check your connection or use local version %localVersion%",
      title: "`solc` download failed",
      description: `Couldn't download \`solc\`. 
      
Please check your Internet connection.`,
      shouldBeReported: false,
    },
    VERSION_LIST_DOWNLOAD_FAILED: {
      number: 502,
      message:
        "Couldn't download compiler versions list. Please check your connection or use local version %localVersion%",
      title: "Couldn't obtain `solc` version list",
      description: `Couldn't download \`solc\`'s version list. 
      
Please check your Internet connection.`,
      shouldBeReported: false,
    },
    INVALID_DOWNLOAD: {
      number: 503,
      message:
        "Couldn't download compiler version %remoteVersion%. Checksum verification failed. Please check your connection or use local version %localVersion%",
      title: "Downloaded `solc` checksum verification failed",
      description: `Downloaded \`solc\` verification failed.. 
      
Please check your Internet connection.`,
      shouldBeReported: false,
    },
  },
  BUILTIN_TASKS: {
    COMPILE_FAILURE: {
      number: 600,
      message: "Compilation failed",
      title: "Compilation failed",
      description: `Your smart contracts failed to compile.
      
Please check Buidler's output for more details.`,
      shouldBeReported: false,
    },
    RUN_FILE_NOT_FOUND: {
      number: 601,
      message: "Script %script% doesn't exist.",
      title: "Script doesn't exist",
      description: `Tried to use \`buidler run\` to execut a non-existing script.
      
Please double check your script's path`,
      shouldBeReported: false,
    },
    RUN_SCRIPT_ERROR: {
      number: 602,
      message: "Error running script {%script%}: %error%",
      title: "Error running script",
      description: `Running a script resulted in an error. 

Please check Buidler's output for more details.`,
      shouldBeReported: false,
    },
    FLATTEN_CYCLE: {
      number: 603,
      message: "Buidler flatten doesn't support cyclic dependencies.",
      title: "Flatten detected cyclic dependencies",
      description: `Buidler flatten doesn't support cyclic dependencies. 

We recommend not using this kind of dependencies.`,
      shouldBeReported: false,
    },
    JSONRPC_SERVER_ERROR: {
      number: 604,
      message: "Error running JSON-RPC server: %error%",
      title: "Error running JSON-RPC server",
      description: `There was error while starting the JSON-RPC HTTP server.`,
      shouldBeReported: false,
    },
    JSONRPC_HANDLER_ERROR: {
      number: 605,
      message: "Error handling JSON-RPC request: %error%",
      title: "Error handling JSON-RPC request",
      description: `Handling an incoming JSON-RPC request resulted in an error.`,
      shouldBeReported: false,
    },
    JSONRPC_UNSUPPORTED_NETWORK: {
      number: 606,
      message:
        "Unsupported network for JSON-RPC server. Only buidlerevm is currently supported.",
      title: "Unsupported network for JSON-RPC server.",
      description: `JSON-RPC server can only be started when running the BuidlerEVM network.
      
To start the JSON-RPC server, retry the command without the --network parameter.`,
      shouldBeReported: false,
    },
  },
  ARTIFACTS: {
    NOT_FOUND: {
      number: 700,
      message: 'Artifact for contract "%contractName%" not found.',
      title: "Artifact not found",
      description: `Tried to import a non-existing artifact. 

Please double check that your contracts have been compiled and your artifact's name.`,
      shouldBeReported: false,
    },
    MULTIPLE_FOUND: {
      number: 701,
      message: `There are multiple artifacts for contract "%contractName%", please use a fully qualified name.

Candidates for this contract name are:

%candidates%
`,
      title: "Multiple artifacts found",
      description: `There are multiple artifacts that match the given contract name. 

Please use the fully qualified name of the contract to disambiguate it.`,
      shouldBeReported: false,
    },
  },
  PLUGINS: {
    NOT_INSTALLED: {
      number: 800,
      message: `Plugin %plugin% is not installed.
%extraMessage%Please run: npm install --save-dev%extraFlags% %plugin%`,
      title: "Plugin not installed",
      description: `You are trying to use a plugin that hasn't been installed. 

Please follow Buidler's instructions to resolve this.`,
      shouldBeReported: false,
    },
    MISSING_DEPENDENCY: {
      number: 801,
      message: `Plugin %plugin% requires %dependency% to be installed.
%extraMessage%Please run: npm install --save-dev%extraFlags% "%dependency%@%versionSpec%"`,
      title: "Plugin dependencies not installed",
      description: `You are trying to use a plugin with unmet dependencies. 

Please follow Buidler's instructions to resolve this.`,
      shouldBeReported: false,
    },
    DEPENDENCY_VERSION_MISMATCH: {
      number: 802,
      message: `Plugin %plugin% requires %dependency% version %versionSpec% but got %installedVersion%.
%extraMessage%If you haven't installed %dependency% manually, please run: npm install --save-dev%extraFlags% "%dependency%@%versionSpec%"
If you have installed %dependency% yourself, please reinstall it with a valid version.`,
      title: "Plugin dependencies's version mismatch",
      description: `You are trying to use a plugin that requires a different version of one of its dependencies. 

Please follow Buidler's instructions to resolve this.`,
      shouldBeReported: false,
    },
    OLD_STYLE_IMPORT_DETECTED: {
      number: 803,
      message: `You are trying to load %pluginNameText% with a require or import statement.
Please replace it with a call to usePlugin("%pluginNameCode%").`,
      title: "Importing a plugin with `require`",
      description: `You are trying to load a plugin with a call to \`require\`. 

Please use \`usePlugin(npm-plugin-package)\` instead.`,
      shouldBeReported: false,
    },
  },
  INTERNAL: {
    TEMPLATE_INVALID_VARIABLE_NAME: {
      number: 900,
      message:
        "Variable names can only include ascii letters and numbers, and start with a letter, but got %variable%",
      title: "Invalid error message template",
      description: `An error message template contains an invalid variable name. This is a bug.

Please [report it](https://github.com/nomiclabs/buidler/issues/new) to help us improve Buidler.`,
      shouldBeReported: true,
    },
    TEMPLATE_VALUE_CONTAINS_VARIABLE_TAG: {
      number: 901,
      message:
        "Template values can't include variable tags, but %variable%'s value includes one",
      title: "Invalid error message replacement",
      description: `Tried to replace an error message variable with a value that contains another variable name. This is a bug.

Please [report it](https://github.com/nomiclabs/buidler/issues/new) to help us improve Buidler.`,
      shouldBeReported: true,
    },
    TEMPLATE_VARIABLE_TAG_MISSING: {
      number: 902,
      message: "Variable %variable%'s tag not present in the template",
      title: "Missing replacement value from error message template",
      description: `An error message template is missing a replacement value. This is a bug.

Please [report it](https://github.com/nomiclabs/buidler/issues/new) to help us improve Buidler.`,
      shouldBeReported: true,
    },
    WRONG_ARTIFACT_PATH: {
      number: 903,
      message:
        "The inferred artifact path for contract %contractName% is %artifactPath%, but this file doesn't exist",
      title: "Inferred artifact path doesn't exist",
      description: `The inferred artifact path doesn't exist.

Please [report it](https://github.com/nomiclabs/buidler/issues/new) to help us improve Buidler.`,
      shouldBeReported: true,
    },
  },
  SOURCE_NAMES: {
    INVALID_SOURCE_NAME_ABSOLUTE_PATH: {
      number: 1000,
      message:
        "Invalid source name %name%. Expected source name but found an absolute path.",
      title: "Invalid source name: absolute path",
      description: `A Solidity source name was expected, but an absolute path was given.
      
If you aren't overriding compilation-related tasks, please report this as a bug.`,
      shouldBeReported: true,
    },
    INVALID_SOURCE_NAME_RELATIVE_PATH: {
      number: 1001,
      message:
        "Invalid source name %name%. Expected source name but found an absolute path.",
      title: "Invalid source name: relative path",
      description: `A Solidity source name was expected, but a relative path was given.
      
If you aren't overriding compilation-related tasks, please report this as a bug.`,
      shouldBeReported: true,
    },
    INVALID_SOURCE_NAME_BACKSLASHES: {
      number: 1002,
      message:
        "Invalid source %name%. The source name uses backslashes (\\) instead of slashes (/).",
      title: "Invalid source name: backslashes",
      description: `A Solidity source name was invalid because it uses backslashes (\\) instead of slashes (/).
      
If you aren't overriding compilation-related tasks, please report this as a bug.`,
      shouldBeReported: true,
    },
    INVALID_SOURCE_NOT_NORMALIZED: {
      number: 1003,
      message: "Invalid source name %name%. Source names must be normalized",
      title: "Invalid source name: not normalized",
      description: `A Solidity source name was invalid because it wasn't normalized. It probably contains some "." or "..".
      
If you aren't overriding compilation-related tasks, please report this as a bug.`,
      shouldBeReported: true,
    },
    WRONG_CASING: {
      number: 1004,
      message:
        "Invalid source map %incorrect%, its correct case-sensitive source name is %correct%",
      title: "Incorrect source name casing",
      description: `You tried to resolve a Solidity file with an incorrect casing.
      
Buidler's compiler is case sensitive to ensure projects are portable across different operating systems.`,
      shouldBeReported: true,
    },
    FILE_NOT_FOUND: {
      number: 1005,
      message: "Solidity source file %name% not found",
      title: "Solidity source file not found",
      description: `A source name should correspond to an existing Solidity file but it doesn't.
      
Buidler's compiler is case sensitive to ensure projects are portable across different operating systems.`,
      shouldBeReported: true,
    },
    NODE_MODULES_AS_LOCAL: {
      number: 1006,
      message:
        "The file %path% is treated as local but is inside a node_modules directory",
      title: "File from node_modules treated as local",
      description: `A file was treated as local but is inside a node_modules directory.
      
If you aren't overriding compilation-related tasks, please report this as a bug.`,
      shouldBeReported: true,
    },
    EXTERNAL_AS_LOCAL: {
      number: 1007,
      message: "The file %path% is treated as local but is outside the project",
      title: "File from outside the project treated as local",
      description: `A file was treated as local but is outside the project.
      
If you aren't overriding compilation-related tasks, please report this as a bug.`,
      shouldBeReported: true,
    },
  },
};

/**
 * Setting the type of ERRORS to a map let us access undefined ones. Letting it
 * be a literal doesn't enforce that its values are of type ErrorDescriptor.
 *
 * We let it be a literal, and use this variable to enforce the types
 */
const _PHONY_VARIABLE_TO_FORCE_ERRORS_TO_BE_OF_TYPE_ERROR_DESCRIPTOR: {
  [category: string]: {
    [name: string]: ErrorDescriptor;
  };
} = ERRORS;<|MERGE_RESOLUTION|>--- conflicted
+++ resolved
@@ -149,30 +149,26 @@
 Please [report it](https://github.com/nomiclabs/buidler/issues/new) to help us improve Buidler.`,
       shouldBeReported: true,
     },
-<<<<<<< HEAD
+    CONTEXT_CONFIG_PATH_NOT_SET: {
+      number: 11,
+      message:
+        "Trying to access the BuidlerContext's config path field but it wasn't set",
+      title: "BuidlerContext's config path not defined",
+      description: `The Buidler initialization process was incomplete. This is a bug.
+
+Please [report it](https://github.com/nomiclabs/buidler/issues/new) to help us improve Buidler.`,
+      shouldBeReported: true,
+    },
     ASSERTION_ERROR: {
-      number: 99,
-      message:
-        "An internal invariant was violated: %message%",
+      number: 12,
+      message: "An internal invariant was violated: %message%",
       title: "Invariant violation",
       description: `An internal invariant was violated.
 This is probably caused by a programming error in buidler or in one of the used plugins.
 
 Please [report it](https://github.com/nomiclabs/buidler/issues/new) to help us improve Buidler.`,
       shouldBeReported: true,
-    }
-=======
-    CONTEXT_CONFIG_PATH_NOT_SET: {
-      number: 11,
-      message:
-        "Trying to access the BuidlerContext's config path field but it wasn't set",
-      title: "BuidlerContext's config path not defined",
-      description: `The Buidler initialization process was incomplete. This is a bug.
-
-Please [report it](https://github.com/nomiclabs/buidler/issues/new) to help us improve Buidler.`,
-      shouldBeReported: true,
-    },
->>>>>>> 76f7e53b
+    },
   },
   NETWORK: {
     CONFIG_NOT_FOUND: {
